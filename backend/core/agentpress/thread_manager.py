--- conflicted
+++ resolved
@@ -15,18 +15,8 @@
 from core.utils.logger import logger
 from langfuse.client import StatefulGenerationClient, StatefulTraceClient
 from core.services.langfuse import langfuse
-<<<<<<< HEAD
-from billing.billing_integration import billing_integration
 from datetime import datetime, timezone
-=======
-from litellm.utils import token_counter
 from core.billing.billing_integration import billing_integration
-from core.billing.api import calculate_token_cost
-import re
-from datetime import datetime, timezone, timedelta
-import aiofiles
-import yaml
->>>>>>> e813f50c
 
 ToolChoice = Literal["auto", "required", "none"]
 
@@ -209,7 +199,6 @@
             logger.error(f"Failed to get messages for thread {thread_id}: {str(e)}", exc_info=True)
             return []
     
-
     async def run_thread(
         self,
         thread_id: str,
