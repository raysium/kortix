"""
Response processing module for AgentPress.

This module handles the processing of LLM responses, including:
- Streaming and non-streaming response handling
- XML and native tool call detection and parsing
- Tool execution orchestration
- Message formatting and persistence
"""

import json
import re
import uuid
import asyncio
from datetime import datetime, timezone
from typing import List, Dict, Any, Optional, AsyncGenerator, Tuple, Union, Callable, Literal
from dataclasses import dataclass
from utils.logger import logger
from agentpress.tool import ToolResult
from agentpress.tool_registry import ToolRegistry
from agentpress.xml_tool_parser import XMLToolParser
from langfuse.client import StatefulTraceClient
from services.langfuse import langfuse
from agentpress.utils.json_helpers import (
    ensure_dict, ensure_list, safe_json_parse, 
    to_json_string, format_for_yield
)
from litellm import token_counter

# Type alias for XML result adding strategy
XmlAddingStrategy = Literal["user_message", "assistant_message", "inline_edit"]

# Type alias for tool execution strategy
ToolExecutionStrategy = Literal["sequential", "parallel"]

@dataclass
class ToolExecutionContext:
    """Context for a tool execution including call details, result, and display info."""
    tool_call: Dict[str, Any]
    tool_index: int
    result: Optional[ToolResult] = None
    function_name: Optional[str] = None
    xml_tag_name: Optional[str] = None
    error: Optional[Exception] = None
    assistant_message_id: Optional[str] = None
    parsing_details: Optional[Dict[str, Any]] = None

@dataclass
class ProcessorConfig:
    """
    Configuration for response processing and tool execution.
    
    This class controls how the LLM's responses are processed, including how tool calls
    are detected, executed, and their results handled.
    
    Attributes:
        xml_tool_calling: Enable XML-based tool call detection (<tool>...</tool>)
        native_tool_calling: Enable OpenAI-style function calling format
        execute_tools: Whether to automatically execute detected tool calls
        execute_on_stream: For streaming, execute tools as they appear vs. at the end
        tool_execution_strategy: How to execute multiple tools ("sequential" or "parallel")
        xml_adding_strategy: How to add XML tool results to the conversation
        max_xml_tool_calls: Maximum number of XML tool calls to process (0 = no limit)
    """

    xml_tool_calling: bool = True  
    native_tool_calling: bool = False

    execute_tools: bool = True
    execute_on_stream: bool = False
    tool_execution_strategy: ToolExecutionStrategy = "sequential"
    xml_adding_strategy: XmlAddingStrategy = "assistant_message"
    max_xml_tool_calls: int = 0  # 0 means no limit
    
    def __post_init__(self):
        """Validate configuration after initialization."""
        if self.xml_tool_calling is False and self.native_tool_calling is False and self.execute_tools:
            raise ValueError("At least one tool calling format (XML or native) must be enabled if execute_tools is True")
            
        if self.xml_adding_strategy not in ["user_message", "assistant_message", "inline_edit"]:
            raise ValueError("xml_adding_strategy must be 'user_message', 'assistant_message', or 'inline_edit'")
        
        if self.max_xml_tool_calls < 0:
            raise ValueError("max_xml_tool_calls must be a non-negative integer (0 = no limit)")

class ResponseProcessor:
    """Processes LLM responses, extracting and executing tool calls."""
    
    def __init__(self, tool_registry: ToolRegistry, add_message_callback: Callable, trace: Optional[StatefulTraceClient] = None, is_agent_builder: bool = False, target_agent_id: Optional[str] = None):
        """Initialize the ResponseProcessor.
        
        Args:
            tool_registry: Registry of available tools
            add_message_callback: Callback function to add messages to the thread.
                MUST return the full saved message object (dict) or None.
        """
        self.tool_registry = tool_registry
        self.add_message = add_message_callback
        self.trace = trace
        if not self.trace:
            self.trace = langfuse.trace(name="anonymous:response_processor")
        # Initialize the XML parser with backwards compatibility
        self.xml_parser = XMLToolParser(strict_mode=False)
        self.is_agent_builder = is_agent_builder
        self.target_agent_id = target_agent_id

    async def _yield_message(self, message_obj: Optional[Dict[str, Any]]) -> Dict[str, Any]:
        """Helper to yield a message with proper formatting.
        
        Ensures that content and metadata are JSON strings for client compatibility.
        """
        if message_obj:
            return format_for_yield(message_obj)

    async def process_streaming_response(
        self,
        llm_response: AsyncGenerator,
        thread_id: str,
        prompt_messages: List[Dict[str, Any]],
        llm_model: str,
        config: ProcessorConfig = ProcessorConfig(),
    ) -> AsyncGenerator[Dict[str, Any], None]:
        """Process a streaming LLM response, handling tool calls and execution.
        
        Args:
            llm_response: Streaming response from the LLM
            thread_id: ID of the conversation thread
            prompt_messages: List of messages sent to the LLM (the prompt)
            llm_model: The name of the LLM model used
            config: Configuration for parsing and execution
            
        Yields:
            Complete message objects matching the DB schema, except for content chunks.
        """
        accumulated_content = ""
        tool_calls_buffer = {}
        current_xml_content = ""
        xml_chunks_buffer = []
        pending_tool_executions = []
        yielded_tool_indices = set() # Stores indices of tools whose *status* has been yielded
        tool_index = 0
        xml_tool_call_count = 0
        finish_reason = None
        last_assistant_message_object = None # Store the final saved assistant message object
        tool_result_message_objects = {} # tool_index -> full saved message object
        has_printed_thinking_prefix = False # Flag for printing thinking prefix only once
        agent_should_terminate = False # Flag to track if a terminating tool has been executed
        complete_native_tool_calls = [] # Initialize early for use in assistant_response_end

        # Collect metadata for reconstructing LiteLLM response object
        streaming_metadata = {
            "model": llm_model,
            "created": None,
            "usage": {
                "prompt_tokens": 0,
                "completion_tokens": 0,
                "total_tokens": 0
            },
            "response_ms": None,
            "first_chunk_time": None,
            "last_chunk_time": None
        }

        logger.info(f"Streaming Config: XML={config.xml_tool_calling}, Native={config.native_tool_calling}, "
                   f"Execute on stream={config.execute_on_stream}, Strategy={config.tool_execution_strategy}")

        thread_run_id = str(uuid.uuid4())

        try:
            # --- Save and Yield Start Events ---
            start_content = {"status_type": "thread_run_start", "thread_run_id": thread_run_id}
            start_msg_obj = await self.add_message(
                thread_id=thread_id, type="status", content=start_content, 
                is_llm_message=False, metadata={"thread_run_id": thread_run_id}
            )
            if start_msg_obj: yield format_for_yield(start_msg_obj)

            assist_start_content = {"status_type": "assistant_response_start"}
            assist_start_msg_obj = await self.add_message(
                thread_id=thread_id, type="status", content=assist_start_content, 
                is_llm_message=False, metadata={"thread_run_id": thread_run_id}
            )
            if assist_start_msg_obj: yield format_for_yield(assist_start_msg_obj)
            # --- End Start Events ---

            __sequence = 0

            async for chunk in llm_response:
                # Extract streaming metadata from chunks
                current_time = datetime.now(timezone.utc).timestamp()
                if streaming_metadata["first_chunk_time"] is None:
                    streaming_metadata["first_chunk_time"] = current_time
                streaming_metadata["last_chunk_time"] = current_time
                
                # Extract metadata from chunk attributes
                if hasattr(chunk, 'created') and chunk.created:
                    streaming_metadata["created"] = chunk.created
                if hasattr(chunk, 'model') and chunk.model:
                    streaming_metadata["model"] = chunk.model
                if hasattr(chunk, 'usage') and chunk.usage:
                    # Update usage information if available (including zero values)
                    if hasattr(chunk.usage, 'prompt_tokens') and chunk.usage.prompt_tokens is not None:
                        streaming_metadata["usage"]["prompt_tokens"] = chunk.usage.prompt_tokens
                    if hasattr(chunk.usage, 'completion_tokens') and chunk.usage.completion_tokens is not None:
                        streaming_metadata["usage"]["completion_tokens"] = chunk.usage.completion_tokens
                    if hasattr(chunk.usage, 'total_tokens') and chunk.usage.total_tokens is not None:
                        streaming_metadata["usage"]["total_tokens"] = chunk.usage.total_tokens

                if hasattr(chunk, 'choices') and chunk.choices and hasattr(chunk.choices[0], 'finish_reason') and chunk.choices[0].finish_reason:
                    finish_reason = chunk.choices[0].finish_reason
                    logger.debug(f"Detected finish_reason: {finish_reason}")

                if hasattr(chunk, 'choices') and chunk.choices:
                    delta = chunk.choices[0].delta if hasattr(chunk.choices[0], 'delta') else None
                    
                    # Check for and log Anthropic thinking content
                    if delta and hasattr(delta, 'reasoning_content') and delta.reasoning_content:
                        if not has_printed_thinking_prefix:
                            # print("[THINKING]: ", end='', flush=True)
                            has_printed_thinking_prefix = True
                        # print(delta.reasoning_content, end='', flush=True)
                        # Append reasoning to main content to be saved in the final message
                        accumulated_content += delta.reasoning_content

                    # Process content chunk
                    if delta and hasattr(delta, 'content') and delta.content:
                        chunk_content = delta.content
                        # print(chunk_content, end='', flush=True)
                        accumulated_content += chunk_content
                        current_xml_content += chunk_content

                        if not (config.max_xml_tool_calls > 0 and xml_tool_call_count >= config.max_xml_tool_calls):
                            # Yield ONLY content chunk (don't save)
                            now_chunk = datetime.now(timezone.utc).isoformat()
                            yield {
                                "sequence": __sequence,
                                "message_id": None, "thread_id": thread_id, "type": "assistant",
                                "is_llm_message": True,
                                "content": to_json_string({"role": "assistant", "content": chunk_content}),
                                "metadata": to_json_string({"stream_status": "chunk", "thread_run_id": thread_run_id}),
                                "created_at": now_chunk, "updated_at": now_chunk
                            }
                            __sequence += 1
                        else:
                            logger.info("XML tool call limit reached - not yielding more content chunks")
                            self.trace.event(name="xml_tool_call_limit_reached", level="DEFAULT", status_message=(f"XML tool call limit reached - not yielding more content chunks"))

                        # --- Process XML Tool Calls (if enabled and limit not reached) ---
                        if config.xml_tool_calling and not (config.max_xml_tool_calls > 0 and xml_tool_call_count >= config.max_xml_tool_calls):
                            xml_chunks = self._extract_xml_chunks(current_xml_content)
                            for xml_chunk in xml_chunks:
                                current_xml_content = current_xml_content.replace(xml_chunk, "", 1)
                                xml_chunks_buffer.append(xml_chunk)
                                result = self._parse_xml_tool_call(xml_chunk)
                                if result:
                                    tool_call, parsing_details = result
                                    xml_tool_call_count += 1
                                    current_assistant_id = last_assistant_message_object['message_id'] if last_assistant_message_object else None
                                    context = self._create_tool_context(
                                        tool_call, tool_index, current_assistant_id, parsing_details
                                    )

                                    if config.execute_tools and config.execute_on_stream:
                                        # Save and Yield tool_started status
                                        started_msg_obj = await self._yield_and_save_tool_started(context, thread_id, thread_run_id)
                                        if started_msg_obj: yield format_for_yield(started_msg_obj)
                                        yielded_tool_indices.add(tool_index) # Mark status as yielded

                                        execution_task = asyncio.create_task(self._execute_tool(tool_call))
                                        pending_tool_executions.append({
                                            "task": execution_task, "tool_call": tool_call,
                                            "tool_index": tool_index, "context": context
                                        })
                                        tool_index += 1

                                    if config.max_xml_tool_calls > 0 and xml_tool_call_count >= config.max_xml_tool_calls:
                                        logger.debug(f"Reached XML tool call limit ({config.max_xml_tool_calls})")
                                        finish_reason = "xml_tool_limit_reached"
                                        break # Stop processing more XML chunks in this delta

                    # --- Process Native Tool Call Chunks ---
                    if config.native_tool_calling and delta and hasattr(delta, 'tool_calls') and delta.tool_calls:
                        for tool_call_chunk in delta.tool_calls:
                            # Yield Native Tool Call Chunk (transient status, not saved)
                            # ... (safe extraction logic for tool_call_data_chunk) ...
                            tool_call_data_chunk = {} # Placeholder for extracted data
                            if hasattr(tool_call_chunk, 'model_dump'): tool_call_data_chunk = tool_call_chunk.model_dump()
                            else: # Manual extraction...
                                if hasattr(tool_call_chunk, 'id'): tool_call_data_chunk['id'] = tool_call_chunk.id
                                if hasattr(tool_call_chunk, 'index'): tool_call_data_chunk['index'] = tool_call_chunk.index
                                if hasattr(tool_call_chunk, 'type'): tool_call_data_chunk['type'] = tool_call_chunk.type
                                if hasattr(tool_call_chunk, 'function'):
                                    tool_call_data_chunk['function'] = {}
                                    if hasattr(tool_call_chunk.function, 'name'): tool_call_data_chunk['function']['name'] = tool_call_chunk.function.name
                                    if hasattr(tool_call_chunk.function, 'arguments'): tool_call_data_chunk['function']['arguments'] = tool_call_chunk.function.arguments if isinstance(tool_call_chunk.function.arguments, str) else to_json_string(tool_call_chunk.function.arguments)


                            now_tool_chunk = datetime.now(timezone.utc).isoformat()
                            yield {
                                "message_id": None, "thread_id": thread_id, "type": "status", "is_llm_message": True,
                                "content": to_json_string({"role": "assistant", "status_type": "tool_call_chunk", "tool_call_chunk": tool_call_data_chunk}),
                                "metadata": to_json_string({"thread_run_id": thread_run_id}),
                                "created_at": now_tool_chunk, "updated_at": now_tool_chunk
                            }

                            # --- Buffer and Execute Complete Native Tool Calls ---
                            if not hasattr(tool_call_chunk, 'function'): continue
                            idx = tool_call_chunk.index if hasattr(tool_call_chunk, 'index') else 0
                            # ... (buffer update logic remains same) ...
                            # ... (check complete logic remains same) ...
                            has_complete_tool_call = False # Placeholder
                            if (tool_calls_buffer.get(idx) and
                                tool_calls_buffer[idx]['id'] and
                                tool_calls_buffer[idx]['function']['name'] and
                                tool_calls_buffer[idx]['function']['arguments']):
                                try:
                                    safe_json_parse(tool_calls_buffer[idx]['function']['arguments'])
                                    has_complete_tool_call = True
                                except json.JSONDecodeError: pass


                            if has_complete_tool_call and config.execute_tools and config.execute_on_stream:
                                current_tool = tool_calls_buffer[idx]
                                tool_call_data = {
                                    "function_name": current_tool['function']['name'],
                                    "arguments": safe_json_parse(current_tool['function']['arguments']),
                                    "id": current_tool['id']
                                }
                                current_assistant_id = last_assistant_message_object['message_id'] if last_assistant_message_object else None
                                context = self._create_tool_context(
                                    tool_call_data, tool_index, current_assistant_id
                                )

                                # Save and Yield tool_started status
                                started_msg_obj = await self._yield_and_save_tool_started(context, thread_id, thread_run_id)
                                if started_msg_obj: yield format_for_yield(started_msg_obj)
                                yielded_tool_indices.add(tool_index) # Mark status as yielded

                                execution_task = asyncio.create_task(self._execute_tool(tool_call_data))
                                pending_tool_executions.append({
                                    "task": execution_task, "tool_call": tool_call_data,
                                    "tool_index": tool_index, "context": context
                                })
                                tool_index += 1

                if finish_reason == "xml_tool_limit_reached":
                    logger.info("Stopping stream processing after loop due to XML tool call limit")
                    self.trace.event(name="stopping_stream_processing_after_loop_due_to_xml_tool_call_limit", level="DEFAULT", status_message=(f"Stopping stream processing after loop due to XML tool call limit"))
                    break

            # print() # Add a final newline after the streaming loop finishes

            # --- After Streaming Loop ---
            
            if (
                streaming_metadata["usage"]["total_tokens"] == 0
            ):
                logger.info("🔥 No usage data from provider, counting with litellm.token_counter")
                
                try:
                    # prompt side
                    prompt_tokens = token_counter(
                        model=llm_model,
                        messages=prompt_messages               # chat or plain; token_counter handles both
                    )

                    # completion side
                    completion_tokens = token_counter(
                        model=llm_model,
                        text=accumulated_content or ""         # empty string safe
                    )

                    streaming_metadata["usage"]["prompt_tokens"]      = prompt_tokens
                    streaming_metadata["usage"]["completion_tokens"]  = completion_tokens
                    streaming_metadata["usage"]["total_tokens"]       = prompt_tokens + completion_tokens

                    logger.info(
                        f"🔥 Estimated tokens – prompt: {prompt_tokens}, "
                        f"completion: {completion_tokens}, total: {prompt_tokens + completion_tokens}"
                    )
                    self.trace.event(name="usage_calculated_with_litellm_token_counter", level="DEFAULT", status_message=(f"Usage calculated with litellm.token_counter"))
                except Exception as e:
                    logger.warning(f"Failed to calculate usage: {str(e)}")
                    self.trace.event(name="failed_to_calculate_usage", level="WARNING", status_message=(f"Failed to calculate usage: {str(e)}"))


            # Wait for pending tool executions from streaming phase
            tool_results_buffer = [] # Stores (tool_call, result, tool_index, context)
            if pending_tool_executions:
                logger.info(f"Waiting for {len(pending_tool_executions)} pending streamed tool executions")
                self.trace.event(name="waiting_for_pending_streamed_tool_executions", level="DEFAULT", status_message=(f"Waiting for {len(pending_tool_executions)} pending streamed tool executions"))
                # ... (asyncio.wait logic) ...
                pending_tasks = [execution["task"] for execution in pending_tool_executions]
                done, _ = await asyncio.wait(pending_tasks)

                for execution in pending_tool_executions:
                    tool_idx = execution.get("tool_index", -1)
                    context = execution["context"]
                    tool_name = context.function_name
                    
                    # Check if status was already yielded during stream run
                    if tool_idx in yielded_tool_indices:
                         logger.debug(f"Status for tool index {tool_idx} already yielded.")
                         # Still need to process the result for the buffer
                         try:
                             if execution["task"].done():
                                 result = execution["task"].result()
                                 context.result = result
                                 tool_results_buffer.append((execution["tool_call"], result, tool_idx, context))
                                 
                                 if tool_name in ['ask', 'complete']:
                                     logger.info(f"Terminating tool '{tool_name}' completed during streaming. Setting termination flag.")
                                     self.trace.event(name="terminating_tool_completed_during_streaming", level="DEFAULT", status_message=(f"Terminating tool '{tool_name}' completed during streaming. Setting termination flag."))
                                     agent_should_terminate = True
                                     
                             else: # Should not happen with asyncio.wait
                                logger.warning(f"Task for tool index {tool_idx} not done after wait.")
                                self.trace.event(name="task_for_tool_index_not_done_after_wait", level="WARNING", status_message=(f"Task for tool index {tool_idx} not done after wait."))
                         except Exception as e:
                             logger.error(f"Error getting result for pending tool execution {tool_idx}: {str(e)}")
                             self.trace.event(name="error_getting_result_for_pending_tool_execution", level="ERROR", status_message=(f"Error getting result for pending tool execution {tool_idx}: {str(e)}"))
                             context.error = e
                             # Save and Yield tool error status message (even if started was yielded)
                             error_msg_obj = await self._yield_and_save_tool_error(context, thread_id, thread_run_id)
                             if error_msg_obj: yield format_for_yield(error_msg_obj)
                         continue # Skip further status yielding for this tool index

                    # If status wasn't yielded before (shouldn't happen with current logic), yield it now
                    try:
                        if execution["task"].done():
                            result = execution["task"].result()
                            context.result = result
                            tool_results_buffer.append((execution["tool_call"], result, tool_idx, context))
                            
                            # Check if this is a terminating tool
                            if tool_name in ['ask', 'complete']:
                                logger.info(f"Terminating tool '{tool_name}' completed during streaming. Setting termination flag.")
                                self.trace.event(name="terminating_tool_completed_during_streaming", level="DEFAULT", status_message=(f"Terminating tool '{tool_name}' completed during streaming. Setting termination flag."))
                                agent_should_terminate = True
                                
                            # Save and Yield tool completed/failed status
                            completed_msg_obj = await self._yield_and_save_tool_completed(
                                context, None, thread_id, thread_run_id
                            )
                            if completed_msg_obj: yield format_for_yield(completed_msg_obj)
                            yielded_tool_indices.add(tool_idx)
                    except Exception as e:
                        logger.error(f"Error getting result/yielding status for pending tool execution {tool_idx}: {str(e)}")
                        self.trace.event(name="error_getting_result_yielding_status_for_pending_tool_execution", level="ERROR", status_message=(f"Error getting result/yielding status for pending tool execution {tool_idx}: {str(e)}"))
                        context.error = e
                        # Save and Yield tool error status
                        error_msg_obj = await self._yield_and_save_tool_error(context, thread_id, thread_run_id)
                        if error_msg_obj: yield format_for_yield(error_msg_obj)
                        yielded_tool_indices.add(tool_idx)


            # Save and yield finish status if limit was reached
            if finish_reason == "xml_tool_limit_reached":
                finish_content = {"status_type": "finish", "finish_reason": "xml_tool_limit_reached"}
                finish_msg_obj = await self.add_message(
                    thread_id=thread_id, type="status", content=finish_content, 
                    is_llm_message=False, metadata={"thread_run_id": thread_run_id}
                )
                if finish_msg_obj: yield format_for_yield(finish_msg_obj)
                logger.info(f"Stream finished with reason: xml_tool_limit_reached after {xml_tool_call_count} XML tool calls")
                self.trace.event(name="stream_finished_with_reason_xml_tool_limit_reached_after_xml_tool_calls", level="DEFAULT", status_message=(f"Stream finished with reason: xml_tool_limit_reached after {xml_tool_call_count} XML tool calls"))

            # --- SAVE and YIELD Final Assistant Message ---
            if accumulated_content:
                # ... (Truncate accumulated_content logic) ...
                if config.max_xml_tool_calls > 0 and xml_tool_call_count >= config.max_xml_tool_calls and xml_chunks_buffer:
                    last_xml_chunk = xml_chunks_buffer[-1]
                    last_chunk_end_pos = accumulated_content.find(last_xml_chunk) + len(last_xml_chunk)
                    if last_chunk_end_pos > 0:
                        accumulated_content = accumulated_content[:last_chunk_end_pos]

                # ... (Extract complete_native_tool_calls logic) ...
                # Update complete_native_tool_calls from buffer (initialized earlier)
                if config.native_tool_calling:
                    for idx, tc_buf in tool_calls_buffer.items():
                        if tc_buf['id'] and tc_buf['function']['name'] and tc_buf['function']['arguments']:
                            try:
                                args = safe_json_parse(tc_buf['function']['arguments'])
                                complete_native_tool_calls.append({
                                    "id": tc_buf['id'], "type": "function",
                                    "function": {"name": tc_buf['function']['name'],"arguments": args}
                                })
                            except json.JSONDecodeError: continue

                message_data = { # Dict to be saved in 'content'
                    "role": "assistant", "content": accumulated_content,
                    "tool_calls": complete_native_tool_calls or None
                }

                last_assistant_message_object = await self.add_message(
                    thread_id=thread_id, type="assistant", content=message_data,
                    is_llm_message=True, metadata={"thread_run_id": thread_run_id}
                )

                if last_assistant_message_object:
                    # Yield the complete saved object, adding stream_status metadata just for yield
                    yield_metadata = ensure_dict(last_assistant_message_object.get('metadata'), {})
                    yield_metadata['stream_status'] = 'complete'
                    # Format the message for yielding
                    yield_message = last_assistant_message_object.copy()
                    yield_message['metadata'] = yield_metadata
                    yield format_for_yield(yield_message)
                else:
                    logger.error(f"Failed to save final assistant message for thread {thread_id}")
                    self.trace.event(name="failed_to_save_final_assistant_message_for_thread", level="ERROR", status_message=(f"Failed to save final assistant message for thread {thread_id}"))
                    # Save and yield an error status
                    err_content = {"role": "system", "status_type": "error", "message": "Failed to save final assistant message"}
                    err_msg_obj = await self.add_message(
                        thread_id=thread_id, type="status", content=err_content, 
                        is_llm_message=False, metadata={"thread_run_id": thread_run_id}
                    )
                    if err_msg_obj: yield format_for_yield(err_msg_obj)

            # --- Process All Tool Results Now ---
            if config.execute_tools:
                final_tool_calls_to_process = []
                # ... (Gather final_tool_calls_to_process from native and XML buffers) ...
                 # Gather native tool calls from buffer
                if config.native_tool_calling and complete_native_tool_calls:
                    for tc in complete_native_tool_calls:
                        final_tool_calls_to_process.append({
                            "function_name": tc["function"]["name"],
                            "arguments": tc["function"]["arguments"], # Already parsed object
                            "id": tc["id"]
                        })
                 # Gather XML tool calls from buffer (up to limit)
                parsed_xml_data = []
                if config.xml_tool_calling:
                    # Reparse remaining content just in case (should be empty if processed correctly)
                    xml_chunks = self._extract_xml_chunks(current_xml_content)
                    xml_chunks_buffer.extend(xml_chunks)
                    # Process only chunks not already handled in the stream loop
                    remaining_limit = config.max_xml_tool_calls - xml_tool_call_count if config.max_xml_tool_calls > 0 else len(xml_chunks_buffer)
                    xml_chunks_to_process = xml_chunks_buffer[:remaining_limit] # Ensure limit is respected

                    for chunk in xml_chunks_to_process:
                         parsed_result = self._parse_xml_tool_call(chunk)
                         if parsed_result:
                             tool_call, parsing_details = parsed_result
                             # Avoid adding if already processed during streaming
                             if not any(exec['tool_call'] == tool_call for exec in pending_tool_executions):
                                 final_tool_calls_to_process.append(tool_call)
                                 parsed_xml_data.append({'tool_call': tool_call, 'parsing_details': parsing_details})


                all_tool_data_map = {} # tool_index -> {'tool_call': ..., 'parsing_details': ...}
                 # Add native tool data
                native_tool_index = 0
                if config.native_tool_calling and complete_native_tool_calls:
                     for tc in complete_native_tool_calls:
                         # Find the corresponding entry in final_tool_calls_to_process if needed
                         # For now, assume order matches if only native used
                         exec_tool_call = {
                             "function_name": tc["function"]["name"],
                             "arguments": tc["function"]["arguments"],
                             "id": tc["id"]
                         }
                         all_tool_data_map[native_tool_index] = {"tool_call": exec_tool_call, "parsing_details": None}
                         native_tool_index += 1

                 # Add XML tool data
                xml_tool_index_start = native_tool_index
                for idx, item in enumerate(parsed_xml_data):
                    all_tool_data_map[xml_tool_index_start + idx] = item


                tool_results_map = {} # tool_index -> (tool_call, result, context)

                # Populate from buffer if executed on stream
                if config.execute_on_stream and tool_results_buffer:
                    logger.info(f"Processing {len(tool_results_buffer)} buffered tool results")
                    self.trace.event(name="processing_buffered_tool_results", level="DEFAULT", status_message=(f"Processing {len(tool_results_buffer)} buffered tool results"))
                    for tool_call, result, tool_idx, context in tool_results_buffer:
                        if last_assistant_message_object: context.assistant_message_id = last_assistant_message_object['message_id']
                        tool_results_map[tool_idx] = (tool_call, result, context)

                # Or execute now if not streamed
                elif final_tool_calls_to_process and not config.execute_on_stream:
                    logger.info(f"Executing {len(final_tool_calls_to_process)} tools ({config.tool_execution_strategy}) after stream")
                    self.trace.event(name="executing_tools_after_stream", level="DEFAULT", status_message=(f"Executing {len(final_tool_calls_to_process)} tools ({config.tool_execution_strategy}) after stream"))
                    results_list = await self._execute_tools(final_tool_calls_to_process, config.tool_execution_strategy)
                    current_tool_idx = 0
                    for tc, res in results_list:
                       # Map back using all_tool_data_map which has correct indices
                       if current_tool_idx in all_tool_data_map:
                           tool_data = all_tool_data_map[current_tool_idx]
                           context = self._create_tool_context(
                               tc, current_tool_idx,
                               last_assistant_message_object['message_id'] if last_assistant_message_object else None,
                               tool_data.get('parsing_details')
                           )
                           context.result = res
                           tool_results_map[current_tool_idx] = (tc, res, context)
                       else:
                           logger.warning(f"Could not map result for tool index {current_tool_idx}")
                           self.trace.event(name="could_not_map_result_for_tool_index", level="WARNING", status_message=(f"Could not map result for tool index {current_tool_idx}"))
                       current_tool_idx += 1

                # Save and Yield each result message
                if tool_results_map:
                    logger.info(f"Saving and yielding {len(tool_results_map)} final tool result messages")
                    self.trace.event(name="saving_and_yielding_final_tool_result_messages", level="DEFAULT", status_message=(f"Saving and yielding {len(tool_results_map)} final tool result messages"))
                    for tool_idx in sorted(tool_results_map.keys()):
                        tool_call, result, context = tool_results_map[tool_idx]
                        context.result = result
                        if not context.assistant_message_id and last_assistant_message_object:
                            context.assistant_message_id = last_assistant_message_object['message_id']

                        # Yield start status ONLY IF executing non-streamed (already yielded if streamed)
                        if not config.execute_on_stream and tool_idx not in yielded_tool_indices:
                            started_msg_obj = await self._yield_and_save_tool_started(context, thread_id, thread_run_id)
                            if started_msg_obj: yield format_for_yield(started_msg_obj)
                            yielded_tool_indices.add(tool_idx) # Mark status yielded

                        # Save the tool result message to DB
                        saved_tool_result_object = await self._add_tool_result( # Returns full object or None
                            thread_id, tool_call, result, config.xml_adding_strategy,
                            context.assistant_message_id, context.parsing_details
                        )

                        # Yield completed/failed status (linked to saved result ID if available)
                        completed_msg_obj = await self._yield_and_save_tool_completed(
                            context,
                            saved_tool_result_object['message_id'] if saved_tool_result_object else None,
                            thread_id, thread_run_id
                        )
                        if completed_msg_obj: yield format_for_yield(completed_msg_obj)
                        # Don't add to yielded_tool_indices here, completion status is separate yield

                        # Yield the saved tool result object
                        if saved_tool_result_object:
                            tool_result_message_objects[tool_idx] = saved_tool_result_object
                            yield format_for_yield(saved_tool_result_object)
                        else:
                             logger.error(f"Failed to save tool result for index {tool_idx}, not yielding result message.")
                             self.trace.event(name="failed_to_save_tool_result_for_index", level="ERROR", status_message=(f"Failed to save tool result for index {tool_idx}, not yielding result message."))
                             # Optionally yield error status for saving failure?

            # --- Final Finish Status ---
            if finish_reason and finish_reason != "xml_tool_limit_reached":
                finish_content = {"status_type": "finish", "finish_reason": finish_reason}
                finish_msg_obj = await self.add_message(
                    thread_id=thread_id, type="status", content=finish_content, 
                    is_llm_message=False, metadata={"thread_run_id": thread_run_id}
                )
                if finish_msg_obj: yield format_for_yield(finish_msg_obj)

            # Check if agent should terminate after processing pending tools
            if agent_should_terminate:
                logger.info("Agent termination requested after executing ask/complete tool. Stopping further processing.")
                self.trace.event(name="agent_termination_requested", level="DEFAULT", status_message="Agent termination requested after executing ask/complete tool. Stopping further processing.")
                
                # Set finish reason to indicate termination
                finish_reason = "agent_terminated"
                
                # Save and yield termination status
                finish_content = {"status_type": "finish", "finish_reason": "agent_terminated"}
                finish_msg_obj = await self.add_message(
                    thread_id=thread_id, type="status", content=finish_content, 
                    is_llm_message=False, metadata={"thread_run_id": thread_run_id}
                )
                if finish_msg_obj: yield format_for_yield(finish_msg_obj)
                
                # Save assistant_response_end BEFORE terminating
                if last_assistant_message_object:
                    try:
                        # Calculate response time if we have timing data
                        if streaming_metadata["first_chunk_time"] and streaming_metadata["last_chunk_time"]:
                            streaming_metadata["response_ms"] = (streaming_metadata["last_chunk_time"] - streaming_metadata["first_chunk_time"]) * 1000

                        # Create a LiteLLM-like response object for streaming (before termination)
                        # Check if we have any actual usage data
                        has_usage_data = (
                            streaming_metadata["usage"]["prompt_tokens"] > 0 or
                            streaming_metadata["usage"]["completion_tokens"] > 0 or
                            streaming_metadata["usage"]["total_tokens"] > 0
                        )
                        
                        assistant_end_content = {
                            "choices": [
                                {
                                    "finish_reason": finish_reason or "stop",
                                    "index": 0,
                                    "message": {
                                        "role": "assistant",
                                        "content": accumulated_content,
                                        "tool_calls": complete_native_tool_calls or None
                                    }
                                }
                            ],
                            "created": streaming_metadata.get("created"),
                            "model": streaming_metadata.get("model", llm_model),
                            "usage": streaming_metadata["usage"],  # Always include usage like LiteLLM does
                            "streaming": True,  # Add flag to indicate this was reconstructed from streaming
                        }
                        
                        # Only include response_ms if we have timing data
                        if streaming_metadata.get("response_ms"):
                            assistant_end_content["response_ms"] = streaming_metadata["response_ms"]
                        
                        await self.add_message(
                            thread_id=thread_id,
                            type="assistant_response_end",
                            content=assistant_end_content,
                            is_llm_message=False,
                            metadata={"thread_run_id": thread_run_id}
                        )
                        logger.info("Assistant response end saved for stream (before termination)")
                    except Exception as e:
                        logger.error(f"Error saving assistant response end for stream (before termination): {str(e)}")
                        self.trace.event(name="error_saving_assistant_response_end_for_stream_before_termination", level="ERROR", status_message=(f"Error saving assistant response end for stream (before termination): {str(e)}"))
                
                # Skip all remaining processing and go to finally block
                return

            # --- Save and Yield assistant_response_end ---
            if last_assistant_message_object: # Only save if assistant message was saved
                try:
                    # Calculate response time if we have timing data
                    if streaming_metadata["first_chunk_time"] and streaming_metadata["last_chunk_time"]:
                        streaming_metadata["response_ms"] = (streaming_metadata["last_chunk_time"] - streaming_metadata["first_chunk_time"]) * 1000

                    # Create a LiteLLM-like response object for streaming
                    # Check if we have any actual usage data
                    has_usage_data = (
                        streaming_metadata["usage"]["prompt_tokens"] > 0 or
                        streaming_metadata["usage"]["completion_tokens"] > 0 or
                        streaming_metadata["usage"]["total_tokens"] > 0
                    )
                    
                    assistant_end_content = {
                        "choices": [
                            {
                                "finish_reason": finish_reason or "stop",
                                "index": 0,
                                "message": {
                                    "role": "assistant",
                                    "content": accumulated_content,
                                    "tool_calls": complete_native_tool_calls or None
                                }
                            }
                        ],
                        "created": streaming_metadata.get("created"),
                        "model": streaming_metadata.get("model", llm_model),
                        "usage": streaming_metadata["usage"],  # Always include usage like LiteLLM does
                        "streaming": True,  # Add flag to indicate this was reconstructed from streaming
                    }
                    
                    # Only include response_ms if we have timing data
                    if streaming_metadata.get("response_ms"):
                        assistant_end_content["response_ms"] = streaming_metadata["response_ms"]
                    
                    await self.add_message(
                        thread_id=thread_id,
                        type="assistant_response_end",
                        content=assistant_end_content,
                        is_llm_message=False,
                        metadata={"thread_run_id": thread_run_id}
                    )
                    logger.info("Assistant response end saved for stream")
                except Exception as e:
                    logger.error(f"Error saving assistant response end for stream: {str(e)}")
                    self.trace.event(name="error_saving_assistant_response_end_for_stream", level="ERROR", status_message=(f"Error saving assistant response end for stream: {str(e)}"))

        except Exception as e:
            logger.error(f"Error processing stream: {str(e)}", exc_info=True)
            self.trace.event(name="error_processing_stream", level="ERROR", status_message=(f"Error processing stream: {str(e)}"))
            # Save and yield error status message
            err_content = {"role": "system", "status_type": "error", "message": str(e)}
            err_msg_obj = await self.add_message(
                thread_id=thread_id, type="status", content=err_content, 
                is_llm_message=False, metadata={"thread_run_id": thread_run_id if 'thread_run_id' in locals() else None}
            )
            if err_msg_obj: yield format_for_yield(err_msg_obj) # Yield the saved error message
            
            # Re-raise the same exception (not a new one) to ensure proper error propagation
            logger.critical(f"Re-raising error to stop further processing: {str(e)}")
            self.trace.event(name="re_raising_error_to_stop_further_processing", level="ERROR", status_message=(f"Re-raising error to stop further processing: {str(e)}"))
            raise # Use bare 'raise' to preserve the original exception with its traceback

        finally:
            # Save and Yield the final thread_run_end status
            try:
                end_content = {"status_type": "thread_run_end"}
                end_msg_obj = await self.add_message(
                    thread_id=thread_id, type="status", content=end_content, 
                    is_llm_message=False, metadata={"thread_run_id": thread_run_id if 'thread_run_id' in locals() else None}
                )
                if end_msg_obj: yield format_for_yield(end_msg_obj)
            except Exception as final_e:
                logger.error(f"Error in finally block: {str(final_e)}", exc_info=True)
                self.trace.event(name="error_in_finally_block", level="ERROR", status_message=(f"Error in finally block: {str(final_e)}"))

    async def process_non_streaming_response(
        self,
        llm_response: Any,
        thread_id: str,
        prompt_messages: List[Dict[str, Any]],
        llm_model: str,
        config: ProcessorConfig = ProcessorConfig(),
    ) -> AsyncGenerator[Dict[str, Any], None]:
        """Process a non-streaming LLM response, handling tool calls and execution.
        
        Args:
            llm_response: Response from the LLM
            thread_id: ID of the conversation thread
            prompt_messages: List of messages sent to the LLM (the prompt)
            llm_model: The name of the LLM model used
            config: Configuration for parsing and execution
            
        Yields:
            Complete message objects matching the DB schema.
        """
        content = ""
        thread_run_id = str(uuid.uuid4())
        all_tool_data = [] # Stores {'tool_call': ..., 'parsing_details': ...}
        tool_index = 0
        assistant_message_object = None
        tool_result_message_objects = {}
        finish_reason = None
        native_tool_calls_for_message = []

        try:
            # Save and Yield thread_run_start status message
            start_content = {"status_type": "thread_run_start", "thread_run_id": thread_run_id}
            start_msg_obj = await self.add_message(
                thread_id=thread_id, type="status", content=start_content,
                is_llm_message=False, metadata={"thread_run_id": thread_run_id}
            )
            if start_msg_obj: yield format_for_yield(start_msg_obj)

            # Extract finish_reason, content, tool calls
            if hasattr(llm_response, 'choices') and llm_response.choices:
                 if hasattr(llm_response.choices[0], 'finish_reason'):
                     finish_reason = llm_response.choices[0].finish_reason
                     logger.info(f"Non-streaming finish_reason: {finish_reason}")
                     self.trace.event(name="non_streaming_finish_reason", level="DEFAULT", status_message=(f"Non-streaming finish_reason: {finish_reason}"))
                 response_message = llm_response.choices[0].message if hasattr(llm_response.choices[0], 'message') else None
                 if response_message:
                     if hasattr(response_message, 'content') and response_message.content:
                         content = response_message.content
                         if config.xml_tool_calling:
                             parsed_xml_data = self._parse_xml_tool_calls(content)
                             if config.max_xml_tool_calls > 0 and len(parsed_xml_data) > config.max_xml_tool_calls:
                                 # Truncate content and tool data if limit exceeded
                                 # ... (Truncation logic similar to streaming) ...
                                 if parsed_xml_data:
                                     xml_chunks = self._extract_xml_chunks(content)[:config.max_xml_tool_calls]
                                     if xml_chunks:
                                         last_chunk = xml_chunks[-1]
                                         last_chunk_pos = content.find(last_chunk)
                                         if last_chunk_pos >= 0: content = content[:last_chunk_pos + len(last_chunk)]
                                 parsed_xml_data = parsed_xml_data[:config.max_xml_tool_calls]
                                 finish_reason = "xml_tool_limit_reached"
                             all_tool_data.extend(parsed_xml_data)

                     if config.native_tool_calling and hasattr(response_message, 'tool_calls') and response_message.tool_calls:
                          for tool_call in response_message.tool_calls:
                             if hasattr(tool_call, 'function'):
                                 exec_tool_call = {
                                     "function_name": tool_call.function.name,
                                     "arguments": safe_json_parse(tool_call.function.arguments) if isinstance(tool_call.function.arguments, str) else tool_call.function.arguments,
                                     "id": tool_call.id if hasattr(tool_call, 'id') else str(uuid.uuid4())
                                 }
                                 all_tool_data.append({"tool_call": exec_tool_call, "parsing_details": None})
                                 native_tool_calls_for_message.append({
                                     "id": exec_tool_call["id"], "type": "function",
                                     "function": {
                                         "name": tool_call.function.name,
                                         "arguments": tool_call.function.arguments if isinstance(tool_call.function.arguments, str) else to_json_string(tool_call.function.arguments)
                                     }
                                 })


            # --- SAVE and YIELD Final Assistant Message ---
            message_data = {"role": "assistant", "content": content, "tool_calls": native_tool_calls_for_message or None}
            assistant_message_object = await self.add_message(
                thread_id=thread_id, type="assistant", content=message_data,
                is_llm_message=True, metadata={"thread_run_id": thread_run_id}
            )
            if assistant_message_object:
                 yield assistant_message_object
            else:
                 logger.error(f"Failed to save non-streaming assistant message for thread {thread_id}")
                 self.trace.event(name="failed_to_save_non_streaming_assistant_message_for_thread", level="ERROR", status_message=(f"Failed to save non-streaming assistant message for thread {thread_id}"))
                 err_content = {"role": "system", "status_type": "error", "message": "Failed to save assistant message"}
                 err_msg_obj = await self.add_message(
                     thread_id=thread_id, type="status", content=err_content, 
                     is_llm_message=False, metadata={"thread_run_id": thread_run_id}
                 )
                 if err_msg_obj: yield format_for_yield(err_msg_obj)

       # --- Execute Tools and Yield Results ---
            tool_calls_to_execute = [item['tool_call'] for item in all_tool_data]
            if config.execute_tools and tool_calls_to_execute:
                logger.info(f"Executing {len(tool_calls_to_execute)} tools with strategy: {config.tool_execution_strategy}")
                self.trace.event(name="executing_tools_with_strategy", level="DEFAULT", status_message=(f"Executing {len(tool_calls_to_execute)} tools with strategy: {config.tool_execution_strategy}"))
                tool_results = await self._execute_tools(tool_calls_to_execute, config.tool_execution_strategy)

                for i, (returned_tool_call, result) in enumerate(tool_results):
                    original_data = all_tool_data[i]
                    tool_call_from_data = original_data['tool_call']
                    parsing_details = original_data['parsing_details']
                    current_assistant_id = assistant_message_object['message_id'] if assistant_message_object else None

                    context = self._create_tool_context(
                        tool_call_from_data, tool_index, current_assistant_id, parsing_details
                    )
                    context.result = result

                    # Save and Yield start status
                    started_msg_obj = await self._yield_and_save_tool_started(context, thread_id, thread_run_id)
                    if started_msg_obj: yield format_for_yield(started_msg_obj)

                    # Save tool result
                    saved_tool_result_object = await self._add_tool_result(
                        thread_id, tool_call_from_data, result, config.xml_adding_strategy,
                        current_assistant_id, parsing_details
                    )

                    # Save and Yield completed/failed status
                    completed_msg_obj = await self._yield_and_save_tool_completed(
                        context,
                        saved_tool_result_object['message_id'] if saved_tool_result_object else None,
                        thread_id, thread_run_id
                    )
                    if completed_msg_obj: yield format_for_yield(completed_msg_obj)

                    # Yield the saved tool result object
                    if saved_tool_result_object:
                        tool_result_message_objects[tool_index] = saved_tool_result_object
                        yield format_for_yield(saved_tool_result_object)
                    else:
                         logger.error(f"Failed to save tool result for index {tool_index}")
                         self.trace.event(name="failed_to_save_tool_result_for_index", level="ERROR", status_message=(f"Failed to save tool result for index {tool_index}"))

                    tool_index += 1

            # --- Save and Yield Final Status ---
            if finish_reason:
                finish_content = {"status_type": "finish", "finish_reason": finish_reason}
                finish_msg_obj = await self.add_message(
                    thread_id=thread_id, type="status", content=finish_content, 
                    is_llm_message=False, metadata={"thread_run_id": thread_run_id}
                )
                if finish_msg_obj: yield format_for_yield(finish_msg_obj)

            # --- Save and Yield assistant_response_end ---
            if assistant_message_object: # Only save if assistant message was saved
                try:
                    # Save the full LiteLLM response object directly in content
                    await self.add_message(
                        thread_id=thread_id,
                        type="assistant_response_end",
                        content=llm_response,
                        is_llm_message=False,
                        metadata={"thread_run_id": thread_run_id}
                    )
                    logger.info("Assistant response end saved for non-stream")
                except Exception as e:
                    logger.error(f"Error saving assistant response end for non-stream: {str(e)}")
                    self.trace.event(name="error_saving_assistant_response_end_for_non_stream", level="ERROR", status_message=(f"Error saving assistant response end for non-stream: {str(e)}"))

        except Exception as e:
             logger.error(f"Error processing non-streaming response: {str(e)}", exc_info=True)
             self.trace.event(name="error_processing_non_streaming_response", level="ERROR", status_message=(f"Error processing non-streaming response: {str(e)}"))
             # Save and yield error status
             err_content = {"role": "system", "status_type": "error", "message": str(e)}
             err_msg_obj = await self.add_message(
                 thread_id=thread_id, type="status", content=err_content, 
                 is_llm_message=False, metadata={"thread_run_id": thread_run_id if 'thread_run_id' in locals() else None}
             )
             if err_msg_obj: yield format_for_yield(err_msg_obj)
             
             # Re-raise the same exception (not a new one) to ensure proper error propagation
             logger.critical(f"Re-raising error to stop further processing: {str(e)}")
             self.trace.event(name="re_raising_error_to_stop_further_processing", level="CRITICAL", status_message=(f"Re-raising error to stop further processing: {str(e)}"))
             raise # Use bare 'raise' to preserve the original exception with its traceback

        finally:
             # Save and Yield the final thread_run_end status
            end_content = {"status_type": "thread_run_end"}
            end_msg_obj = await self.add_message(
                thread_id=thread_id, type="status", content=end_content, 
                is_llm_message=False, metadata={"thread_run_id": thread_run_id if 'thread_run_id' in locals() else None}
            )
            if end_msg_obj: yield format_for_yield(end_msg_obj)

    # XML parsing methods
    def _extract_tag_content(self, xml_chunk: str, tag_name: str) -> Tuple[Optional[str], Optional[str]]:
        """Extract content between opening and closing tags, handling nested tags."""
        start_tag = f'<{tag_name}'
        end_tag = f'</{tag_name}>'
        
        try:
            # Find start tag position
            start_pos = xml_chunk.find(start_tag)
            if start_pos == -1:
                return None, xml_chunk
                
            # Find end of opening tag
            tag_end = xml_chunk.find('>', start_pos)
            if tag_end == -1:
                return None, xml_chunk
                
            # Find matching closing tag
            content_start = tag_end + 1
            nesting_level = 1
            pos = content_start
            
            while nesting_level > 0 and pos < len(xml_chunk):
                next_start = xml_chunk.find(start_tag, pos)
                next_end = xml_chunk.find(end_tag, pos)
                
                if next_end == -1:
                    return None, xml_chunk
                    
                if next_start != -1 and next_start < next_end:
                    nesting_level += 1
                    pos = next_start + len(start_tag)
                else:
                    nesting_level -= 1
                    if nesting_level == 0:
                        content = xml_chunk[content_start:next_end]
                        remaining = xml_chunk[next_end + len(end_tag):]
                        return content, remaining
                    else:
                        pos = next_end + len(end_tag)
            
            return None, xml_chunk
            
        except Exception as e:
            logger.error(f"Error extracting tag content: {e}")
            self.trace.event(name="error_extracting_tag_content", level="ERROR", status_message=(f"Error extracting tag content: {e}"))
            return None, xml_chunk

    def _extract_attribute(self, opening_tag: str, attr_name: str) -> Optional[str]:
        """Extract attribute value from opening tag."""
        try:
            # Handle both single and double quotes with raw strings
            patterns = [
                fr'{attr_name}="([^"]*)"',  # Double quotes
                fr"{attr_name}='([^']*)'",  # Single quotes
                fr'{attr_name}=([^\s/>;]+)'  # No quotes - fixed escape sequence
            ]
            
            for pattern in patterns:
                match = re.search(pattern, opening_tag)
                if match:
                    value = match.group(1)
                    # Unescape common XML entities
                    value = value.replace('&quot;', '"').replace('&apos;', "'")
                    value = value.replace('&lt;', '<').replace('&gt;', '>')
                    value = value.replace('&amp;', '&')
                    return value
            
            return None
            
        except Exception as e:
            logger.error(f"Error extracting attribute: {e}")
            self.trace.event(name="error_extracting_attribute", level="ERROR", status_message=(f"Error extracting attribute: {e}"))
            return None

    def _extract_xml_chunks(self, content: str) -> List[str]:
        """Extract complete XML chunks using start and end pattern matching."""
        chunks = []
        pos = 0
        
        try:
            # First, look for new format <function_calls> blocks
            start_pattern = '<function_calls>'
            end_pattern = '</function_calls>'
            
            while pos < len(content):
                # Find the next function_calls block
                start_pos = content.find(start_pattern, pos)
                if start_pos == -1:
                    break
                
                # Find the matching end tag
                end_pos = content.find(end_pattern, start_pos)
                if end_pos == -1:
                    break
                
                # Extract the complete block including tags
                chunk_end = end_pos + len(end_pattern)
                chunk = content[start_pos:chunk_end]
                chunks.append(chunk)
                
                # Move position past this chunk
                pos = chunk_end
            
            # If no new format found, fall back to old format for backwards compatibility
            if not chunks:
                pos = 0
                while pos < len(content):
                    # Find the next tool tag
                    next_tag_start = -1
                    current_tag = None
                    
                    # Find the earliest occurrence of any registered tag
                    for tag_name in self.tool_registry.xml_tools.keys():
                        start_pattern = f'<{tag_name}'
                        tag_pos = content.find(start_pattern, pos)
                        
                        if tag_pos != -1 and (next_tag_start == -1 or tag_pos < next_tag_start):
                            next_tag_start = tag_pos
                            current_tag = tag_name
                    
                    if next_tag_start == -1 or not current_tag:
                        break
                    
                    # Find the matching end tag
                    end_pattern = f'</{current_tag}>'
                    tag_stack = []
                    chunk_start = next_tag_start
                    current_pos = next_tag_start
                    
                    while current_pos < len(content):
                        # Look for next start or end tag of the same type
                        next_start = content.find(f'<{current_tag}', current_pos + 1)
                        next_end = content.find(end_pattern, current_pos)
                        
                        if next_end == -1:  # No closing tag found
                            break
                        
                        if next_start != -1 and next_start < next_end:
                            # Found nested start tag
                            tag_stack.append(next_start)
                            current_pos = next_start + 1
                        else:
                            # Found end tag
                            if not tag_stack:  # This is our matching end tag
                                chunk_end = next_end + len(end_pattern)
                                chunk = content[chunk_start:chunk_end]
                                chunks.append(chunk)
                                pos = chunk_end
                                break
                            else:
                                # Pop nested tag
                                tag_stack.pop()
                                current_pos = next_end + 1
                    
                    if current_pos >= len(content):  # Reached end without finding closing tag
                        break
                    
                    pos = max(pos + 1, current_pos)
        
        except Exception as e:
            logger.error(f"Error extracting XML chunks: {e}")
            logger.error(f"Content was: {content}")
            self.trace.event(name="error_extracting_xml_chunks", level="ERROR", status_message=(f"Error extracting XML chunks: {e}"), metadata={"content": content})
        
        return chunks

    def _parse_xml_tool_call(self, xml_chunk: str) -> Optional[Tuple[Dict[str, Any], Dict[str, Any]]]:
        """Parse XML chunk into tool call format and return parsing details.
        
        Returns:
            Tuple of (tool_call, parsing_details) or None if parsing fails.
            - tool_call: Dict with 'function_name', 'xml_tag_name', 'arguments'
            - parsing_details: Dict with 'attributes', 'elements', 'text_content', 'root_content'
        """
        try:
            # Check if this is the new format (contains <function_calls>)
            if '<function_calls>' in xml_chunk and '<invoke' in xml_chunk:
                # Use the new XML parser
                parsed_calls = self.xml_parser.parse_content(xml_chunk)
                
                if not parsed_calls:
                    logger.error(f"No tool calls found in XML chunk: {xml_chunk}")
                    return None
                
                # Take the first tool call (should only be one per chunk)
                xml_tool_call = parsed_calls[0]
                
                # Convert to the expected format
                tool_call = {
                    "function_name": xml_tool_call.function_name,
                    "xml_tag_name": xml_tool_call.function_name.replace('_', '-'),  # For backwards compatibility
                    "arguments": xml_tool_call.parameters
                }
                
                # Include the parsing details
                parsing_details = xml_tool_call.parsing_details
                parsing_details["raw_xml"] = xml_tool_call.raw_xml
                
                logger.debug(f"Parsed new format tool call: {tool_call}")
                return tool_call, parsing_details
            
            # Fall back to old format parsing
            # Extract tag name and validate
            tag_match = re.match(r'<([^\s>]+)', xml_chunk)
            if not tag_match:
                logger.error(f"No tag found in XML chunk: {xml_chunk}")
                self.trace.event(name="no_tag_found_in_xml_chunk", level="ERROR", status_message=(f"No tag found in XML chunk: {xml_chunk}"))
                return None
            
            # This is the XML tag as it appears in the text (e.g., "create-file")
            xml_tag_name = tag_match.group(1)
            logger.info(f"Found XML tag: {xml_tag_name}")
            self.trace.event(name="found_xml_tag", level="DEFAULT", status_message=(f"Found XML tag: {xml_tag_name}"))
            
            # Get tool info and schema from registry
            tool_info = self.tool_registry.get_xml_tool(xml_tag_name)
            if not tool_info or not tool_info['schema'].xml_schema:
                logger.error(f"No tool or schema found for tag: {xml_tag_name}")
                self.trace.event(name="no_tool_or_schema_found_for_tag", level="ERROR", status_message=(f"No tool or schema found for tag: {xml_tag_name}"))
                return None
            
            # This is the actual function name to call (e.g., "create_file")
            function_name = tool_info['method']
            
            schema = tool_info['schema'].xml_schema
            params = {}
            remaining_chunk = xml_chunk
            
            # --- Store detailed parsing info ---
            parsing_details = {
                "attributes": {},
                "elements": {},
                "text_content": None,
                "root_content": None,
                "raw_chunk": xml_chunk # Store the original chunk for reference
            }
            # ---
            
            # Process each mapping
            for mapping in schema.mappings:
                try:
                    if mapping.node_type == "attribute":
                        # Extract attribute from opening tag
                        opening_tag = remaining_chunk.split('>', 1)[0]
                        value = self._extract_attribute(opening_tag, mapping.param_name)
                        if value is not None:
                            params[mapping.param_name] = value
                            parsing_details["attributes"][mapping.param_name] = value # Store raw attribute
                            # logger.info(f"Found attribute {mapping.param_name}: {value}")
                
                    elif mapping.node_type == "element":
                        # Extract element content
                        content, remaining_chunk = self._extract_tag_content(remaining_chunk, mapping.path)
                        if content is not None:
                            params[mapping.param_name] = content.strip()
                            parsing_details["elements"][mapping.param_name] = content.strip() # Store raw element content
                            # logger.info(f"Found element {mapping.param_name}: {content.strip()}")
                
                    elif mapping.node_type == "text":
                        # Extract text content
                        content, _ = self._extract_tag_content(remaining_chunk, xml_tag_name)
                        if content is not None:
                            params[mapping.param_name] = content.strip()
                            parsing_details["text_content"] = content.strip() # Store raw text content
                            # logger.info(f"Found text content for {mapping.param_name}: {content.strip()}")
                
                    elif mapping.node_type == "content":
                        # Extract root content
                        content, _ = self._extract_tag_content(remaining_chunk, xml_tag_name)
                        if content is not None:
                            params[mapping.param_name] = content.strip()
                            parsing_details["root_content"] = content.strip() # Store raw root content
                            # logger.info(f"Found root content for {mapping.param_name}")
                
                except Exception as e:
                    logger.error(f"Error processing mapping {mapping}: {e}")
                    self.trace.event(name="error_processing_mapping", level="ERROR", status_message=(f"Error processing mapping {mapping}: {e}"))
                    continue

            # Create tool call with clear separation between function_name and xml_tag_name
            tool_call = {
                "function_name": function_name,  # The actual method to call (e.g., create_file)
                "xml_tag_name": xml_tag_name,    # The original XML tag (e.g., create-file)
                "arguments": params              # The extracted parameters
            }
            
            # logger.debug(f"Parsed old format tool call: {tool_call["function_name"]}")
            return tool_call, parsing_details # Return both dicts
            
        except Exception as e:
            logger.error(f"Error parsing XML chunk: {e}")
            logger.error(f"XML chunk was: {xml_chunk}")
            self.trace.event(name="error_parsing_xml_chunk", level="ERROR", status_message=(f"Error parsing XML chunk: {e}"), metadata={"xml_chunk": xml_chunk})
            return None

    def _parse_xml_tool_calls(self, content: str) -> List[Dict[str, Any]]:
        """Parse XML tool calls from content string.
        
        Returns:
            List of dictionaries, each containing {'tool_call': ..., 'parsing_details': ...}
        """
        parsed_data = []
        
        try:
            xml_chunks = self._extract_xml_chunks(content)
            
            for xml_chunk in xml_chunks:
                result = self._parse_xml_tool_call(xml_chunk)
                if result:
                    tool_call, parsing_details = result
                    parsed_data.append({
                        "tool_call": tool_call,
                        "parsing_details": parsing_details
                    })
                    
        except Exception as e:
            logger.error(f"Error parsing XML tool calls: {e}", exc_info=True)
            self.trace.event(name="error_parsing_xml_tool_calls", level="ERROR", status_message=(f"Error parsing XML tool calls: {e}"), metadata={"content": content})
        
        return parsed_data

    # Tool execution methods
    async def _execute_tool(self, tool_call: Dict[str, Any]) -> ToolResult:
        """Execute a single tool call and return the result."""
        span = self.trace.span(name=f"execute_tool.{tool_call['function_name']}", input=tool_call["arguments"])            
        try:
            function_name = tool_call["function_name"]
            arguments = tool_call["arguments"]

            logger.info(f"Executing tool: {function_name} with arguments: {arguments}")
            self.trace.event(name="executing_tool", level="DEFAULT", status_message=(f"Executing tool: {function_name} with arguments: {arguments}"))
            
            if isinstance(arguments, str):
                try:
                    arguments = safe_json_parse(arguments)
                except json.JSONDecodeError:
                    arguments = {"text": arguments}
            
            # Get available functions from tool registry
            available_functions = self.tool_registry.get_available_functions()
            
            # Look up the function by name
            tool_fn = available_functions.get(function_name)
            if not tool_fn:
                logger.error(f"Tool function '{function_name}' not found in registry")
                span.end(status_message="tool_not_found", level="ERROR")
                return ToolResult(success=False, output=f"Tool function '{function_name}' not found")
            
            logger.debug(f"Found tool function for '{function_name}', executing...")
            result = await tool_fn(**arguments)
            logger.info(f"Tool execution complete: {function_name} -> {result}")
            span.end(status_message="tool_executed", output=result)
            return result
        except Exception as e:
            logger.error(f"Error executing tool {tool_call['function_name']}: {str(e)}", exc_info=True)
            span.end(status_message="tool_execution_error", output=f"Error executing tool: {str(e)}", level="ERROR")
            return ToolResult(success=False, output=f"Error executing tool: {str(e)}")

    async def _execute_tools(
        self, 
        tool_calls: List[Dict[str, Any]], 
        execution_strategy: ToolExecutionStrategy = "sequential"
    ) -> List[Tuple[Dict[str, Any], ToolResult]]:
        """Execute tool calls with the specified strategy.
        
        This is the main entry point for tool execution. It dispatches to the appropriate
        execution method based on the provided strategy.
        
        Args:
            tool_calls: List of tool calls to execute
            execution_strategy: Strategy for executing tools:
                - "sequential": Execute tools one after another, waiting for each to complete
                - "parallel": Execute all tools simultaneously for better performance 
                
        Returns:
            List of tuples containing the original tool call and its result
        """
        logger.info(f"Executing {len(tool_calls)} tools with strategy: {execution_strategy}")
        self.trace.event(name="executing_tools_with_strategy", level="DEFAULT", status_message=(f"Executing {len(tool_calls)} tools with strategy: {execution_strategy}"))
            
        if execution_strategy == "sequential":
            return await self._execute_tools_sequentially(tool_calls)
        elif execution_strategy == "parallel":
            return await self._execute_tools_in_parallel(tool_calls)
        else:
            logger.warning(f"Unknown execution strategy: {execution_strategy}, falling back to sequential")
            return await self._execute_tools_sequentially(tool_calls)

    async def _execute_tools_sequentially(self, tool_calls: List[Dict[str, Any]]) -> List[Tuple[Dict[str, Any], ToolResult]]:
        """Execute tool calls sequentially and return results.
        
        This method executes tool calls one after another, waiting for each tool to complete
        before starting the next one. This is useful when tools have dependencies on each other.
        
        Args:
            tool_calls: List of tool calls to execute
            
        Returns:
            List of tuples containing the original tool call and its result
        """
        if not tool_calls:
            return []
            
        try:
            tool_names = [t.get('function_name', 'unknown') for t in tool_calls]
            logger.info(f"Executing {len(tool_calls)} tools sequentially: {tool_names}")
            self.trace.event(name="executing_tools_sequentially", level="DEFAULT", status_message=(f"Executing {len(tool_calls)} tools sequentially: {tool_names}"))
            
            results = []
            for index, tool_call in enumerate(tool_calls):
                tool_name = tool_call.get('function_name', 'unknown')
                logger.debug(f"Executing tool {index+1}/{len(tool_calls)}: {tool_name}")
                
                try:
                    result = await self._execute_tool(tool_call)
                    results.append((tool_call, result))
                    logger.debug(f"Completed tool {tool_name} with success={result.success}")
                    
                    # Check if this is a terminating tool (ask or complete)
                    if tool_name in ['ask', 'complete']:
                        logger.info(f"Terminating tool '{tool_name}' executed. Stopping further tool execution.")
                        self.trace.event(name="terminating_tool_executed", level="DEFAULT", status_message=(f"Terminating tool '{tool_name}' executed. Stopping further tool execution."))
                        break  # Stop executing remaining tools
                        
                except Exception as e:
                    logger.error(f"Error executing tool {tool_name}: {str(e)}")
                    self.trace.event(name="error_executing_tool", level="ERROR", status_message=(f"Error executing tool {tool_name}: {str(e)}"))
                    error_result = ToolResult(success=False, output=f"Error executing tool: {str(e)}")
                    results.append((tool_call, error_result))
            
            logger.info(f"Sequential execution completed for {len(results)} tools (out of {len(tool_calls)} total)")
            self.trace.event(name="sequential_execution_completed", level="DEFAULT", status_message=(f"Sequential execution completed for {len(results)} tools (out of {len(tool_calls)} total)"))
            return results
            
        except Exception as e:
            logger.error(f"Error in sequential tool execution: {str(e)}", exc_info=True)
            # Return partial results plus error results for remaining tools
            completed_tool_names = [r[0].get('function_name', 'unknown') for r in results] if 'results' in locals() else []
            remaining_tools = [t for t in tool_calls if t.get('function_name', 'unknown') not in completed_tool_names]
            
            # Add error results for remaining tools
            error_results = [(tool, ToolResult(success=False, output=f"Execution error: {str(e)}")) 
                            for tool in remaining_tools]
                            
            return (results if 'results' in locals() else []) + error_results

    async def _execute_tools_in_parallel(self, tool_calls: List[Dict[str, Any]]) -> List[Tuple[Dict[str, Any], ToolResult]]:
        """Execute tool calls in parallel and return results.
        
        This method executes all tool calls simultaneously using asyncio.gather, which
        can significantly improve performance when executing multiple independent tools.
        
        Args:
            tool_calls: List of tool calls to execute
            
        Returns:
            List of tuples containing the original tool call and its result
        """
        if not tool_calls:
            return []
            
        try:
            tool_names = [t.get('function_name', 'unknown') for t in tool_calls]
            logger.info(f"Executing {len(tool_calls)} tools in parallel: {tool_names}")
            self.trace.event(name="executing_tools_in_parallel", level="DEFAULT", status_message=(f"Executing {len(tool_calls)} tools in parallel: {tool_names}"))
            
            # Create tasks for all tool calls
            tasks = [self._execute_tool(tool_call) for tool_call in tool_calls]
            
            # Execute all tasks concurrently with error handling
            results = await asyncio.gather(*tasks, return_exceptions=True)
            
            # Process results and handle any exceptions
            processed_results = []
            for i, (tool_call, result) in enumerate(zip(tool_calls, results)):
                if isinstance(result, Exception):
                    logger.error(f"Error executing tool {tool_call.get('function_name', 'unknown')}: {str(result)}")
                    self.trace.event(name="error_executing_tool", level="ERROR", status_message=(f"Error executing tool {tool_call.get('function_name', 'unknown')}: {str(result)}"))
                    # Create error result
                    error_result = ToolResult(success=False, output=f"Error executing tool: {str(result)}")
                    processed_results.append((tool_call, error_result))
                else:
                    processed_results.append((tool_call, result))
            
            logger.info(f"Parallel execution completed for {len(tool_calls)} tools")
            self.trace.event(name="parallel_execution_completed", level="DEFAULT", status_message=(f"Parallel execution completed for {len(tool_calls)} tools"))
            return processed_results
        
        except Exception as e:
            logger.error(f"Error in parallel tool execution: {str(e)}", exc_info=True)
            self.trace.event(name="error_in_parallel_tool_execution", level="ERROR", status_message=(f"Error in parallel tool execution: {str(e)}"))
            # Return error results for all tools if the gather itself fails
            return [(tool_call, ToolResult(success=False, output=f"Execution error: {str(e)}")) 
                    for tool_call in tool_calls]

    async def _add_tool_result(
        self, 
        thread_id: str, 
        tool_call: Dict[str, Any], 
        result: ToolResult,
        strategy: Union[XmlAddingStrategy, str] = "assistant_message",
        assistant_message_id: Optional[str] = None,
        parsing_details: Optional[Dict[str, Any]] = None
    ) -> Optional[Dict[str, Any]]: # Return the full message object
        """Add a tool result to the conversation thread based on the specified format.
        
        This method formats tool results and adds them to the conversation history,
        making them visible to the LLM in subsequent interactions. Results can be 
        added either as native tool messages (OpenAI format) or as XML-wrapped content
        with a specified role (user or assistant).
        
        Args:
            thread_id: ID of the conversation thread
            tool_call: The original tool call that produced this result
            result: The result from the tool execution
            strategy: How to add XML tool results to the conversation
                     ("user_message", "assistant_message", or "inline_edit")
            assistant_message_id: ID of the assistant message that generated this tool call
            parsing_details: Detailed parsing info for XML calls (attributes, elements, etc.)
        """
        try:
            message_obj = None # Initialize message_obj
            
            # Create metadata with assistant_message_id if provided
            metadata = {}
            if assistant_message_id:
                metadata["assistant_message_id"] = assistant_message_id
                logger.info(f"Linking tool result to assistant message: {assistant_message_id}")
                self.trace.event(name="linking_tool_result_to_assistant_message", level="DEFAULT", status_message=(f"Linking tool result to assistant message: {assistant_message_id}"))
            
            # --- Add parsing details to metadata if available ---
            if parsing_details:
                metadata["parsing_details"] = parsing_details
                logger.info("Adding parsing_details to tool result metadata")
                self.trace.event(name="adding_parsing_details_to_tool_result_metadata", level="DEFAULT", status_message=(f"Adding parsing_details to tool result metadata"), metadata={"parsing_details": parsing_details})
            # ---
            
            # Check if this is a native function call (has id field)
            if "id" in tool_call:
                # Format as a proper tool message according to OpenAI spec
                function_name = tool_call.get("function_name", "")
                
                # Format the tool result content - tool role needs string content
                if isinstance(result, str):
                    content = result
                elif hasattr(result, 'output'):
                    # If it's a ToolResult object
                    if isinstance(result.output, dict) or isinstance(result.output, list):
                        # If output is already a dict or list, convert to JSON string
                        content = json.dumps(result.output)
                    else:
                        # Otherwise just use the string representation
                        content = str(result.output)
                else:
                    # Fallback to string representation of the whole result
                    content = str(result)
                
                logger.info(f"Formatted tool result content: {content[:100]}...")
                self.trace.event(name="formatted_tool_result_content", level="DEFAULT", status_message=(f"Formatted tool result content: {content[:100]}..."))
                
                # Create the tool response message with proper format
                tool_message = {
                    "role": "tool",
                    "tool_call_id": tool_call["id"],
                    "name": function_name,
                    "content": content
                }
                
                logger.info(f"Adding native tool result for tool_call_id={tool_call['id']} with role=tool")
                self.trace.event(name="adding_native_tool_result_for_tool_call_id", level="DEFAULT", status_message=(f"Adding native tool result for tool_call_id={tool_call['id']} with role=tool"))
                
                # Add as a tool message to the conversation history
                # This makes the result visible to the LLM in the next turn
                message_obj = await self.add_message(
                    thread_id=thread_id,
                    type="tool",  # Special type for tool responses
                    content=tool_message,
                    is_llm_message=True,
                    metadata=metadata
                )
                return message_obj # Return the full message object
            
            # Check if this is an MCP tool (function_name starts with "call_mcp_tool")
            function_name = tool_call.get("function_name", "")
            
            # Check if this is an MCP tool - either the old call_mcp_tool or a dynamically registered MCP tool
            is_mcp_tool = False
            if function_name == "call_mcp_tool":
                is_mcp_tool = True
            else:
                # Check if the result indicates it's an MCP tool by looking for MCP metadata
                if hasattr(result, 'output') and isinstance(result.output, str):
                    # Check for MCP metadata pattern in the output
                    if "MCP Tool Result from" in result.output and "Tool Metadata:" in result.output:
                        is_mcp_tool = True
                    # Also check for MCP metadata in JSON format
                    elif "mcp_metadata" in result.output:
                        is_mcp_tool = True
            
            if is_mcp_tool:
                # Special handling for MCP tools - make content prominent and LLM-friendly
                result_role = "user" if strategy == "user_message" else "assistant"
                
                # Extract the actual content from the ToolResult
                if hasattr(result, 'output'):
                    mcp_content = str(result.output)
                else:
                    mcp_content = str(result)
                
                # Create a simple, LLM-friendly message format that puts content first
                simple_message = {
                    "role": result_role,
                    "content": mcp_content  # Direct content, no complex nesting
                }
                
                logger.info(f"Adding MCP tool result with simplified format for LLM visibility")
                self.trace.event(name="adding_mcp_tool_result_simplified", level="DEFAULT", status_message="Adding MCP tool result with simplified format for LLM visibility")
                
                message_obj = await self.add_message(
                    thread_id=thread_id, 
                    type="tool",
                    content=simple_message,
                    is_llm_message=True,
                    metadata=metadata
                )
                return message_obj
            
            # For XML and other non-native tools, use the new structured format
            # Determine message role based on strategy
            result_role = "user" if strategy == "user_message" else "assistant"
            
            # Create the new structured tool result format
            structured_result = self._create_structured_tool_result(tool_call, result, parsing_details)
            
            # Add the message with the appropriate role to the conversation history
            # This allows the LLM to see the tool result in subsequent interactions
            result_message = {
                "role": result_role,
                "content":  json.dumps(structured_result)
            }
            message_obj = await self.add_message(
                thread_id=thread_id, 
                type="tool",
                content=result_message,
                is_llm_message=True,
                metadata=metadata
            )
            return message_obj # Return the full message object
        except Exception as e:
            logger.error(f"Error adding tool result: {str(e)}", exc_info=True)
            self.trace.event(name="error_adding_tool_result", level="ERROR", status_message=(f"Error adding tool result: {str(e)}"), metadata={"tool_call": tool_call, "result": result, "strategy": strategy, "assistant_message_id": assistant_message_id, "parsing_details": parsing_details})
            # Fallback to a simple message
            try:
                fallback_message = {
                    "role": "user",
                    "content": str(result)
                }
                message_obj = await self.add_message(
                    thread_id=thread_id, 
                    type="tool", 
                    content=fallback_message,
                    is_llm_message=True,
                    metadata={"assistant_message_id": assistant_message_id} if assistant_message_id else {}
                )
                return message_obj # Return the full message object
            except Exception as e2:
                logger.error(f"Failed even with fallback message: {str(e2)}", exc_info=True)
                self.trace.event(name="failed_even_with_fallback_message", level="ERROR", status_message=(f"Failed even with fallback message: {str(e2)}"), metadata={"tool_call": tool_call, "result": result, "strategy": strategy, "assistant_message_id": assistant_message_id, "parsing_details": parsing_details})
                return None # Return None on error

    def _create_structured_tool_result(self, tool_call: Dict[str, Any], result: ToolResult, parsing_details: Optional[Dict[str, Any]] = None):
        """Create a structured tool result format that's tool-agnostic and provides rich information.
        
        Args:
            tool_call: The original tool call that was executed
            result: The result from the tool execution
            parsing_details: Optional parsing details for XML calls
            
        Returns:
            Structured dictionary containing tool execution information
        """
        # Extract tool information
        function_name = tool_call.get("function_name", "unknown")
        xml_tag_name = tool_call.get("xml_tag_name")
        arguments = tool_call.get("arguments", {})
        tool_call_id = tool_call.get("id")
        logger.info(f"Creating structured tool result for tool_call: {tool_call}")
        
        # Process the output - if it's a JSON string, parse it back to an object
        output = result.output if hasattr(result, 'output') else str(result)
        if isinstance(output, str):
            try:
                # Try to parse as JSON to provide structured data to frontend
                parsed_output = safe_json_parse(output)
                # If parsing succeeded and we got a dict/list, use the parsed version
                if isinstance(parsed_output, (dict, list)):
                    output = parsed_output
                # Otherwise keep the original string
            except Exception:
                # If parsing fails, keep the original string
                pass
        
        # Create the structured result
        structured_result_v1 = {
            "tool_execution": {
                "function_name": function_name,
                "xml_tag_name": xml_tag_name,
                "tool_call_id": tool_call_id,
                "arguments": arguments,
                "result": {
                    "success": result.success if hasattr(result, 'success') else True,
                    "output": output,  # Now properly structured for frontend
                    "error": getattr(result, 'error', None) if hasattr(result, 'error') else None
                },
                # "execution_details": {
                #     "timestamp": datetime.now(timezone.utc).isoformat(),
                #     "parsing_details": parsing_details
                # }
            }
        } 

        # STRUCTURED_OUTPUT_TOOLS = {
        #     "str_replace", 
        #     "get_data_provider_endpoints",
        # }

        # summary_output = result.output if hasattr(result, 'output') else str(result)
        
        # if xml_tag_name:
        #     status = "completed successfully" if structured_result_v1["tool_execution"]["result"]["success"] else "failed"
        #     summary = f"Tool '{xml_tag_name}' {status}. Output: {summary_output}"
        # else:
        #     status = "completed successfully" if structured_result_v1["tool_execution"]["result"]["success"] else "failed"
        #     summary = f"Function '{function_name}' {status}. Output: {summary_output}"
        
        # if self.is_agent_builder:
        #     return summary
        # if function_name in STRUCTURED_OUTPUT_TOOLS:
        #     return structured_result_v1
        # else:
        #     return summary

        summary_output = result.output if hasattr(result, 'output') else str(result)
<<<<<<< HEAD
        # success_status = structured_result["tool_execution"]["result"]["success"]
=======
        success_status = structured_result_v1["tool_execution"]["result"]["success"]
>>>>>>> f65a6e24
        
        # # Create a more comprehensive summary for the LLM
        # if xml_tag_name:
        #     status = "completed successfully" if structured_result_v1["tool_execution"]["result"]["success"] else "failed"
        #     summary = f"Tool '{xml_tag_name}' {status}. Output: {summary_output}"
        # else:
        #     status = "completed successfully" if structured_result_v1["tool_execution"]["result"]["success"] else "failed"
        #     summary = f"Function '{function_name}' {status}. Output: {summary_output}"
        
        # if self.is_agent_builder:
        #     return summary
        # elif function_name == "get_data_provider_endpoints":
        #     logger.info(f"Returning sumnary for data provider call: {summary}")
        #     return summary
            
        return structured_result_v1

    def _format_xml_tool_result(self, tool_call: Dict[str, Any], result: ToolResult) -> str:
        """Format a tool result wrapped in a <tool_result> tag.
        
        DEPRECATED: This method is kept for backwards compatibility.
        New implementations should use _create_structured_tool_result instead.

        Args:
            tool_call: The tool call that was executed
            result: The result of the tool execution

        Returns:
            String containing the formatted result wrapped in <tool_result> tag
        """
        # Always use xml_tag_name if it exists
        if "xml_tag_name" in tool_call:
            xml_tag_name = tool_call["xml_tag_name"]
            return f"<tool_result> <{xml_tag_name}> {str(result)} </{xml_tag_name}> </tool_result>"
        
        # Non-XML tool, just return the function result
        function_name = tool_call["function_name"]
        return f"Result for {function_name}: {str(result)}"

    def _create_tool_context(self, tool_call: Dict[str, Any], tool_index: int, assistant_message_id: Optional[str] = None, parsing_details: Optional[Dict[str, Any]] = None) -> ToolExecutionContext:
        """Create a tool execution context with display name and parsing details populated."""
        context = ToolExecutionContext(
            tool_call=tool_call,
            tool_index=tool_index,
            assistant_message_id=assistant_message_id,
            parsing_details=parsing_details
        )
        
        # Set function_name and xml_tag_name fields
        if "xml_tag_name" in tool_call:
            context.xml_tag_name = tool_call["xml_tag_name"]
            context.function_name = tool_call.get("function_name", tool_call["xml_tag_name"])
        else:
            # For non-XML tools, use function name directly
            context.function_name = tool_call.get("function_name", "unknown")
            context.xml_tag_name = None
        
        return context
        
    async def _yield_and_save_tool_started(self, context: ToolExecutionContext, thread_id: str, thread_run_id: str) -> Optional[Dict[str, Any]]:
        """Formats, saves, and returns a tool started status message."""
        tool_name = context.xml_tag_name or context.function_name
        content = {
            "role": "assistant", "status_type": "tool_started",
            "function_name": context.function_name, "xml_tag_name": context.xml_tag_name,
            "message": f"Starting execution of {tool_name}", "tool_index": context.tool_index,
            "tool_call_id": context.tool_call.get("id") # Include tool_call ID if native
        }
        metadata = {"thread_run_id": thread_run_id}
        saved_message_obj = await self.add_message(
            thread_id=thread_id, type="status", content=content, is_llm_message=False, metadata=metadata
        )
        return saved_message_obj # Return the full object (or None if saving failed)

    async def _yield_and_save_tool_completed(self, context: ToolExecutionContext, tool_message_id: Optional[str], thread_id: str, thread_run_id: str) -> Optional[Dict[str, Any]]:
        """Formats, saves, and returns a tool completed/failed status message."""
        if not context.result:
            # Delegate to error saving if result is missing (e.g., execution failed)
            return await self._yield_and_save_tool_error(context, thread_id, thread_run_id)

        tool_name = context.xml_tag_name or context.function_name
        status_type = "tool_completed" if context.result.success else "tool_failed"
        message_text = f"Tool {tool_name} {'completed successfully' if context.result.success else 'failed'}"

        content = {
            "role": "assistant", "status_type": status_type,
            "function_name": context.function_name, "xml_tag_name": context.xml_tag_name,
            "message": message_text, "tool_index": context.tool_index,
            "tool_call_id": context.tool_call.get("id")
        }
        metadata = {"thread_run_id": thread_run_id}
        # Add the *actual* tool result message ID to the metadata if available and successful
        if context.result.success and tool_message_id:
            metadata["linked_tool_result_message_id"] = tool_message_id
            
        # <<< ADDED: Signal if this is a terminating tool >>>
        if context.function_name in ['ask', 'complete']:
            metadata["agent_should_terminate"] = True
            logger.info(f"Marking tool status for '{context.function_name}' with termination signal.")
            self.trace.event(name="marking_tool_status_for_termination", level="DEFAULT", status_message=(f"Marking tool status for '{context.function_name}' with termination signal."))
        # <<< END ADDED >>>

        saved_message_obj = await self.add_message(
            thread_id=thread_id, type="status", content=content, is_llm_message=False, metadata=metadata
        )
        return saved_message_obj

    async def _yield_and_save_tool_error(self, context: ToolExecutionContext, thread_id: str, thread_run_id: str) -> Optional[Dict[str, Any]]:
        """Formats, saves, and returns a tool error status message."""
        error_msg = str(context.error) if context.error else "Unknown error during tool execution"
        tool_name = context.xml_tag_name or context.function_name
        content = {
            "role": "assistant", "status_type": "tool_error",
            "function_name": context.function_name, "xml_tag_name": context.xml_tag_name,
            "message": f"Error executing tool {tool_name}: {error_msg}",
            "tool_index": context.tool_index,
            "tool_call_id": context.tool_call.get("id")
        }
        metadata = {"thread_run_id": thread_run_id}
        # Save the status message with is_llm_message=False
        saved_message_obj = await self.add_message(
            thread_id=thread_id, type="status", content=content, is_llm_message=False, metadata=metadata
        )
        return saved_message_obj<|MERGE_RESOLUTION|>--- conflicted
+++ resolved
@@ -1735,11 +1735,7 @@
         #     return summary
 
         summary_output = result.output if hasattr(result, 'output') else str(result)
-<<<<<<< HEAD
-        # success_status = structured_result["tool_execution"]["result"]["success"]
-=======
         success_status = structured_result_v1["tool_execution"]["result"]["success"]
->>>>>>> f65a6e24
         
         # # Create a more comprehensive summary for the LLM
         # if xml_tag_name:
